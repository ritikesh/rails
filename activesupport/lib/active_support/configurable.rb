--- conflicted
+++ resolved
@@ -92,7 +92,6 @@
       #
       #   User.new.allowed_access = true # => NoMethodError
       #   User.new.allowed_access        # => NoMethodError
-<<<<<<< HEAD
       #
       # Also you can pass a block to set up the attribute with a default value.
       #
@@ -104,8 +103,6 @@
       #   end
       #
       #   User.hair_colors # => [:brown, :black, :blonde, :red]
-=======
->>>>>>> 7c0e3b87
       def config_accessor(*names)
         options = names.extract_options!
 
