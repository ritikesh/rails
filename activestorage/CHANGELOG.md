<<<<<<< HEAD
## Rails 5.2.4.2 (March 19, 2020) ##

*   No changes.
=======
## Rails 5.2.4.3 (May 18, 2020) ##

*   [CVE-2020-8162] Include Content-Length in signature for ActiveStorage direct upload
>>>>>>> 7b5cc5a5


## Rails 5.2.4.1 (December 18, 2019) ##

*   No changes.


## Rails 5.2.4 (November 27, 2019) ##

*   No changes.


## Rails 5.2.3 (March 27, 2019) ##

*   No changes.


## Rails 5.2.2.1 (March 11, 2019) ##

*   No changes.


## Rails 5.2.2 (December 04, 2018) ##

*   Support multiple submit buttons in Active Storage forms.

    *Chrıs Seelus*

*   Fix `ArgumentError` when uploading to amazon s3

    *Hiroki Sanpei*

*   Add a foreign-key constraint to the `active_storage_attachments` table for blobs.

    *George Claghorn*

*   Discard `ActiveStorage::PurgeJobs` for missing blobs.

    *George Claghorn*

*   Fix uploading Tempfiles to Azure Storage.

    *George Claghorn*


## Rails 5.2.1.1 (November 27, 2018) ##

*   Prevent content type and disposition bypass in storage service URLs.

    Fix CVE-2018-16477.

    *Rosa Gutierrez*


## Rails 5.2.1 (August 07, 2018) ##

*   Fix direct upload with zero-byte files.

    *George Claghorn*

*   Exclude JSON root from `active_storage/direct_uploads#create` response.

    *Javan Makhmali*


## Rails 5.2.0 (April 09, 2018) ##

*   Allow full use of the AWS S3 SDK options for authentication. If an
    explicit AWS key pair and/or region is not provided in `storage.yml`,
    attempt to use environment variables, shared credentials, or IAM
    (instance or task) role credentials. Order of precedence is determined
    by the [AWS SDK](https://docs.aws.amazon.com/sdk-for-ruby/v3/developer-guide/setup-config.html).

    *Brian Knight*

*   Remove path config option from Azure service.

    The Active Storage service for Azure Storage has an option called `path`
    that is ambiguous in meaning. It needs to be set to the primary blob
    storage endpoint but that can be determined from the blobs client anyway.

    To simplify the configuration, we've removed the `path` option and
    now get the endpoint from the blobs client instead.

    Closes #32225.

    *Andrew White*

*   Generate root-relative paths in disk service URL methods.

    Obviate the disk service's `:host` configuration option.

    *George Claghorn*

*   Add source code to published npm package.

    This allows activestorage users to depend on the javascript source code
    rather than the compiled code, which can produce smaller javascript bundles.

    *Richard Macklin*

*   Preserve display aspect ratio when extracting width and height from videos
    with rectangular samples in `ActiveStorage::Analyzer::VideoAnalyzer`.

    When a video contains a display aspect ratio, emit it in metadata as
    `:display_aspect_ratio` rather than the ambiguous `:aspect_ratio`. Compute
    its height by scaling its encoded frame width according to the DAR.

    *George Claghorn*

*   Use `after_destroy_commit` instead of `before_destroy` for purging
    attachments when a record is destroyed.

    *Hiroki Zenigami*

*   Force `:attachment` disposition for specific, configurable content types.
    This mitigates possible security issues such as XSS or phishing when
    serving them inline. A list of such content types is included by default,
    and can be configured via `content_types_to_serve_as_binary`.

    *Rosa Gutierrez*

*   Fix the gem adding the migrations files to the package.

    *Yuji Yaginuma*

*   Added to Rails.

    *DHH*<|MERGE_RESOLUTION|>--- conflicted
+++ resolved
@@ -1,12 +1,11 @@
-<<<<<<< HEAD
+## Rails 5.2.4.3 (May 18, 2020) ##
+
+*   [CVE-2020-8162] Include Content-Length in signature for ActiveStorage direct upload
+
+
 ## Rails 5.2.4.2 (March 19, 2020) ##
 
 *   No changes.
-=======
-## Rails 5.2.4.3 (May 18, 2020) ##
-
-*   [CVE-2020-8162] Include Content-Length in signature for ActiveStorage direct upload
->>>>>>> 7b5cc5a5
 
 
 ## Rails 5.2.4.1 (December 18, 2019) ##
