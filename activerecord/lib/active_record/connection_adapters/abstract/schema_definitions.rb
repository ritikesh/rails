--- conflicted
+++ resolved
@@ -31,20 +31,12 @@
 
         @primary = nil
       end
-<<<<<<< HEAD
-      
-=======
-
->>>>>>> c3f53f41
+
       # Returns +true+ if the column is either of type string or text.
       def text?
         type == :string || type == :text
       end
-<<<<<<< HEAD
-      
-=======
-
->>>>>>> c3f53f41
+
       # Returns +true+ if the column is either of type integer, float or decimal.
       def number?
         type == :integer || type == :float || type == :decimal
