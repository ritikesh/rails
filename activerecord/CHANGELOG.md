--- conflicted
+++ resolved
@@ -1,4 +1,7 @@
-<<<<<<< HEAD
+*   Don't autosave unchanged has_one through records.
+
+    *Alan Kennedy*, *Steve Parrington*
+
 *   Do not dump foreign keys for ignored tables. *Yves Senn*
 
 *   PostgreSQL adapter correctly dumps foreign keys targeting tables
@@ -7,11 +10,6 @@
     Fixes #16907.
 
     *Matthew Draper*, *Yves Senn*
-=======
-*   Don't autosave unchanged has_one through records
-
-    *Alan Kennedy*, *Steve Parrington*
->>>>>>> 93717f39
 
 *   When a thread is killed, rollback the active transaction, instead of
     committing it during the stack unwind. Previously, we could commit half-
