--- conflicted
+++ resolved
@@ -1,5 +1,3 @@
-<<<<<<< HEAD
-=======
 *   Remove extra select and update queries on save/touch/destroy ActiveRecord model
     with belongs to reflection with option `touch: true`.
 
@@ -7,11 +5,6 @@
 
     *Paul Nikitochkin*
 
-*   Remove deprecated `ActiveRecord::Base.disable_implicit_join_references=`.
-
-    *Arun Agrawal*
-
->>>>>>> 1ecc3e83
 *   Remove deprecated nil-passing to the following `SchemaCache` methods:
     `primary_keys`, `tables`, `columns` and `columns_hash`.
 
