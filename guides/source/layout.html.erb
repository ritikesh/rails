<!DOCTYPE html PUBLIC "-//W3C//DTD XHTML 1.0 Strict//EN"
    "http://www.w3.org/TR/xhtml1/DTD/xhtml1-strict.dtd">

<html xmlns="http://www.w3.org/1999/xhtml" xml:lang="en" lang="en">
<head>
<meta http-equiv="Content-Type" content="text/html; charset=utf-8"/>
<meta name="viewport" content="width=device-width, initial-scale=1">

<title><%= yield(:page_title) || 'Ruby on Rails Guides' %></title>
<link rel="stylesheet" type="text/css" href="stylesheets/style.css" />
<link rel="stylesheet" type="text/css" href="stylesheets/print.css" media="print" />

<link rel="stylesheet" type="text/css" href="stylesheets/syntaxhighlighter/shCore.css" />
<link rel="stylesheet" type="text/css" href="stylesheets/syntaxhighlighter/shThemeRailsGuides.css" />

<link rel="stylesheet" type="text/css" href="stylesheets/fixes.css" />

<link href="images/favicon.ico" rel="shortcut icon" type="image/x-icon" />
</head>
<body class="guide">
  <% if @edge %>
  <div>
    <img src="images/edge_badge.png" alt="edge-badge" id="edge-badge" />
  </div>
  <% end %>
  <div id="topNav">
    <div class="wrapper">
      <strong class="more-info-label">More at <a href="http://rubyonrails.org/">rubyonrails.org:</a> </strong>
      <span class="red-button more-info-button">
        More Ruby on Rails
      </span>
      <ul class="more-info-links s-hidden">
        <li class="more-info"><a href="http://rubyonrails.org/">Overview</a></li>
        <li class="more-info"><a href="http://rubyonrails.org/download">Download</a></li>
        <li class="more-info"><a href="http://rubyonrails.org/deploy">Deploy</a></li>
        <li class="more-info"><a href="https://github.com/rails/rails">Code</a></li>
        <li class="more-info"><a href="http://rubyonrails.org/screencasts">Screencasts</a></li>
        <li class="more-info"><a href="http://rubyonrails.org/documentation">Documentation</a></li>
        <li class="more-info"><a href="http://rubyonrails.org/ecosystem">Ecosystem</a></li>
        <li class="more-info"><a href="http://rubyonrails.org/community">Community</a></li>
        <li class="more-info"><a href="http://weblog.rubyonrails.org/">Blog</a></li>
      </ul>
    </div>
  </div>
  <div id="header">
    <div class="wrapper clearfix">
      <h1><a href="index.html" title="Return to home page">Guides.rubyonrails.org</a></h1>
      <ul class="nav">
        <li><a class="nav-item" href="index.html">Home</a></li>
        <li class="guides-index guides-index-large">
          <a href="index.html" onclick="guideMenu(); return false;" id="guidesMenu" class="guides-index-item nav-item">Guides Index</a>
          <div id="guides" class="clearfix" style="display: none;">
            <hr />
            <% ['L', 'R'].each do |position| %>
              <dl class="<%= position %>">
              <% docs_for_menu(position).each do |section| %>
                <dt><%= section['name'] %></dt>
                <% finished_documents(section['documents']).each do |document| %>
                <dd><a href="<%= document['url'] %>"><%= document['name'] %></a></dd>
                <% end %>
              <% end %>
              </dl>
            <% end %>
          </div>
        </li>
        <li><a class="nav-item" href="contributing_to_ruby_on_rails.html">Contribute</a></li>
        <li><a class="nav-item" href="credits.html">Credits</a></li>
        <li class="guides-index guides-index-small">
          <select class="guides-index-item nav-item">
            <option value="index.html">Guides Index</option>
            <% docs_for_menu.each do |section| %>
              <optgroup label="<%= section['name'] %>">
                <% finished_documents(section['documents']).each do |document| %>
                  <option value="<%= document['url'] %>"><%= document['name'] %></option>
                <% end %>
              </optgroup>
            <% end %>
          </select>
        </li>
      </ul>
      </div>
    </div>
  </div>
  <hr class="hide" />

  <div id="feature">
    <div class="wrapper">
      <%= yield :header_section %>

      <%= yield :index_section %>
    </div>
  </div>

  <div id="container">
    <div class="wrapper">
      <div id="mainCol">
        <%= yield.html_safe %>

        <h3>Feedback</h3>
        <p>
          You're encouraged to help improve the quality of this guide.
        </p>
        <p>
<<<<<<< HEAD
          If you see any typos or factual errors you are confident to
          patch, please clone the <%= link_to 'rails', 'https://github.com/rails/rails' %>
          repository and open a new pull request. You can also ask for commit rights on
          <%= link_to 'docrails', 'https://github.com/rails/docrails' %> if you plan to submit
          several patches. Commits are reviewed, but that happens after you've submitted your
          contribution. This repository is cross-merged with master periodically.
=======
          If you see any typos or factual errors that you are confident to fix,
          you can push the fix to <%= link_to 'docrails', 'https://github.com/rails/docrails' %> (Ask
          the <%= link_to 'Rails core team', 'http://rubyonrails.org/core' %> for push access).
          If you choose to open a pull request, please do it in <%= link_to 'Rails', 'https://github.com/rails/rails' %>
          and not in the <%= link_to 'docrails', 'https://github.com/rails/docrails' %> repository.
          Commits made to docrails are still reviewed, but that happens after you've submitted your
          contribution. <%= link_to 'docrails', 'https://github.com/rails/docrails' %> is
          cross-merged with master periodically.
>>>>>>> 73b13f7d
        </p>
        <p>
          You may also find incomplete content, or stuff that is not up to date.
          Please do add any missing documentation for master. Check the
          <%= link_to 'Ruby on Rails Guides Guidelines', 'ruby_on_rails_guides_guidelines.html' %>
          for style and conventions.
        </p>
        <p>
          If for whatever reason you spot something to fix but cannot patch it yourself, please
          <%= link_to 'open an issue', 'https://github.com/rails/rails/issues' %>.
        </p>
        <p>And last but not least, any kind of discussion regarding Ruby on Rails
          documentation is very welcome in the <%= link_to 'rubyonrails-docs mailing list', 'http://groups.google.com/group/rubyonrails-docs' %>.
        </p>
      </div>
    </div>
  </div>

  <hr class="hide" />
  <div id="footer">
    <div class="wrapper">
      <%= render 'license' %>
    </div>
  </div>

  <script type="text/javascript" src="javascripts/jquery.min.js"></script>
  <script type="text/javascript" src="javascripts/responsive-tables.js"></script>
  <script type="text/javascript" src="javascripts/guides.js"></script>
  <script type="text/javascript" src="javascripts/syntaxhighlighter/shCore.js"></script>
  <script type="text/javascript" src="javascripts/syntaxhighlighter/shBrushRuby.js"></script>
  <script type="text/javascript" src="javascripts/syntaxhighlighter/shBrushXml.js"></script>
  <script type="text/javascript" src="javascripts/syntaxhighlighter/shBrushSql.js"></script>
  <script type="text/javascript" src="javascripts/syntaxhighlighter/shBrushPlain.js"></script>
  <script type="text/javascript">
    SyntaxHighlighter.all()
    $(guidesIndex.bind);
  </script>
</body>
</html><|MERGE_RESOLUTION|>--- conflicted
+++ resolved
@@ -101,14 +101,6 @@
           You're encouraged to help improve the quality of this guide.
         </p>
         <p>
-<<<<<<< HEAD
-          If you see any typos or factual errors you are confident to
-          patch, please clone the <%= link_to 'rails', 'https://github.com/rails/rails' %>
-          repository and open a new pull request. You can also ask for commit rights on
-          <%= link_to 'docrails', 'https://github.com/rails/docrails' %> if you plan to submit
-          several patches. Commits are reviewed, but that happens after you've submitted your
-          contribution. This repository is cross-merged with master periodically.
-=======
           If you see any typos or factual errors that you are confident to fix,
           you can push the fix to <%= link_to 'docrails', 'https://github.com/rails/docrails' %> (Ask
           the <%= link_to 'Rails core team', 'http://rubyonrails.org/core' %> for push access).
@@ -117,7 +109,6 @@
           Commits made to docrails are still reviewed, but that happens after you've submitted your
           contribution. <%= link_to 'docrails', 'https://github.com/rails/docrails' %> is
           cross-merged with master periodically.
->>>>>>> 73b13f7d
         </p>
         <p>
           You may also find incomplete content, or stuff that is not up to date.
