GIT
  remote: https://github.com/QueueClassic/queue_classic.git
  revision: 51d56ca6fa2fdf1eeffdffd702ae1cc0940b5156
  branch: master
  specs:
    queue_classic (3.2.0.RC1)
      pg (>= 0.17, < 0.20)

GIT
  remote: https://github.com/guard/rb-inotify.git
  revision: 7e3c714a09ae2b38d2620835e794150d8857cd49
  branch: master
  specs:
    rb-inotify (0.9.9)
      ffi (~> 1.0)

GIT
  remote: https://github.com/matthewd/websocket-client-simple.git
  revision: e161305f1a466b9398d86df3b1731b03362da91b
  branch: close-race
  specs:
    websocket-client-simple (0.3.0)
      event_emitter
      websocket

GIT
  remote: https://github.com/rails/arel.git
  revision: 5db56a513286814991c27000af2c0243cc19d1e2
  specs:
    arel (8.0.0)

PATH
  remote: .
  specs:
    actioncable (5.2.0.alpha)
      actionpack (= 5.2.0.alpha)
      nio4r (~> 2.0)
      websocket-driver (~> 0.6.1)
    actionmailer (5.2.0.alpha)
      actionpack (= 5.2.0.alpha)
      actionview (= 5.2.0.alpha)
      activejob (= 5.2.0.alpha)
      mail (~> 2.5, >= 2.5.4)
      rails-dom-testing (~> 2.0)
    actionpack (5.2.0.alpha)
      actionview (= 5.2.0.alpha)
      activesupport (= 5.2.0.alpha)
      rack (~> 2.0)
      rack-test (~> 0.6.3)
      rails-dom-testing (~> 2.0)
      rails-html-sanitizer (~> 1.0, >= 1.0.2)
    actionview (5.2.0.alpha)
      activesupport (= 5.2.0.alpha)
      builder (~> 3.1)
      erubi (~> 1.4)
      rails-dom-testing (~> 2.0)
      rails-html-sanitizer (~> 1.0, >= 1.0.3)
    activejob (5.2.0.alpha)
      activesupport (= 5.2.0.alpha)
      globalid (>= 0.3.6)
    activemodel (5.2.0.alpha)
      activesupport (= 5.2.0.alpha)
    activerecord (5.2.0.alpha)
      activemodel (= 5.2.0.alpha)
      activesupport (= 5.2.0.alpha)
      arel (~> 8.0)
    activesupport (5.2.0.alpha)
      concurrent-ruby (~> 1.0, >= 1.0.2)
      i18n (~> 0.7)
      minitest (~> 5.1)
      tzinfo (~> 1.1)
    rails (5.2.0.alpha)
      actioncable (= 5.2.0.alpha)
      actionmailer (= 5.2.0.alpha)
      actionpack (= 5.2.0.alpha)
      actionview (= 5.2.0.alpha)
      activejob (= 5.2.0.alpha)
      activemodel (= 5.2.0.alpha)
      activerecord (= 5.2.0.alpha)
      activesupport (= 5.2.0.alpha)
      bundler (>= 1.3.0, < 2.0)
      railties (= 5.2.0.alpha)
      sprockets-rails (>= 2.0.0)
    railties (5.2.0.alpha)
      actionpack (= 5.2.0.alpha)
      activesupport (= 5.2.0.alpha)
      method_source
      rake (>= 0.8.7)
      thor (>= 0.18.1, < 2.0)

GEM
  remote: https://rubygems.org/
  specs:
    addressable (2.5.1)
      public_suffix (~> 2.0, >= 2.0.2)
    amq-protocol (2.1.0)
    ast (2.3.0)
    backburner (1.3.1)
      beaneater (~> 1.0)
      concurrent-ruby (~> 1.0.1)
      dante (> 0.1.5)
    bcrypt (3.1.11)
    bcrypt (3.1.11-x64-mingw32)
    bcrypt (3.1.11-x86-mingw32)
    beaneater (1.0.0)
    benchmark-ips (2.7.2)
    blade (0.7.0)
      activesupport (>= 3.0.0)
      blade-qunit_adapter (~> 2.0.1)
      coffee-script
      coffee-script-source
      curses (~> 1.0.0)
      eventmachine
      faye
      sprockets (>= 3.0)
      thin (>= 1.6.0)
      thor (~> 0.19.1)
      useragent (~> 0.16.7)
    blade-qunit_adapter (2.0.1)
    blade-sauce_labs_plugin (0.6.2)
      childprocess
      faraday
      selenium-webdriver
    builder (3.2.3)
    bunny (2.6.2)
      amq-protocol (>= 2.0.1)
    byebug (9.0.6)
    capybara (2.14.0)
      addressable
      mime-types (>= 1.16)
      nokogiri (>= 1.3.3)
      rack (>= 1.0.0)
      rack-test (>= 0.5.4)
      xpath (~> 2.0)
    childprocess (0.5.9)
      ffi (~> 1.0, >= 1.0.11)
    coffee-rails (4.2.1)
      coffee-script (>= 2.2.0)
      railties (>= 4.0.0, < 5.2.x)
    coffee-script (2.4.1)
      coffee-script-source
      execjs
    coffee-script-source (1.12.2)
    concurrent-ruby (1.0.5)
    connection_pool (2.2.1)
    cookiejar (0.3.3)
    curses (1.0.2)
    daemons (1.2.4)
    dalli (2.7.6)
    dante (0.2.0)
    delayed_job (4.1.3)
      activesupport (>= 3.0, < 5.2)
    delayed_job_active_record (4.1.2)
      activerecord (>= 3.0, < 5.2)
      delayed_job (>= 3.0, < 5)
    em-hiredis (0.3.1)
      eventmachine (~> 1.0)
      hiredis (~> 0.6.0)
    em-http-request (1.1.5)
      addressable (>= 2.3.4)
      cookiejar (!= 0.3.1)
      em-socksify (>= 0.3)
      eventmachine (>= 1.0.3)
      http_parser.rb (>= 0.6.0)
    em-socksify (0.3.1)
      eventmachine (>= 1.0.0.beta.4)
    erubi (1.6.0)
    erubis (2.7.0)
    event_emitter (0.2.5)
    eventmachine (1.2.1)
    eventmachine (1.2.1-x64-mingw32)
    eventmachine (1.2.1-x86-mingw32)
    execjs (2.7.0)
    faraday (0.11.0)
      multipart-post (>= 1.2, < 3)
    faye (1.2.3)
      cookiejar (>= 0.3.0)
      em-http-request (>= 0.3.0)
      eventmachine (>= 0.12.0)
      faye-websocket (>= 0.9.1)
      multi_json (>= 1.0.0)
      rack (>= 1.0.0)
      websocket-driver (>= 0.5.1)
    faye-websocket (0.10.5)
      eventmachine (>= 0.12.0)
      websocket-driver (>= 0.5.1)
    ffi (1.9.17)
    ffi (1.9.17-x64-mingw32)
    ffi (1.9.17-x86-mingw32)
    globalid (0.4.0)
      activesupport (>= 4.2.0)
    hiredis (0.6.1)
    http_parser.rb (0.6.0)
    i18n (0.8.1)
    jquery-rails (4.2.2)
      rails-dom-testing (>= 1, < 3)
      railties (>= 4.2.0)
      thor (>= 0.14, < 2.0)
    json (2.0.3)
    kindlerb (1.2.0)
      mustache
      nokogiri
    libxml-ruby (2.9.0)
    listen (3.1.5)
      rb-fsevent (~> 0.9, >= 0.9.4)
      rb-inotify (~> 0.9, >= 0.9.7)
      ruby_dep (~> 1.2)
    loofah (2.0.3)
      nokogiri (>= 1.5.9)
    mail (2.6.5)
      mime-types (>= 1.16, < 4)
    metaclass (0.0.4)
    method_source (0.8.2)
    mime-types (3.1)
      mime-types-data (~> 3.2015)
    mime-types-data (3.2016.0521)
    mini_portile2 (2.1.0)
    minitest (5.10.1)
    minitest-bisect (1.4.0)
      minitest-server (~> 1.0)
      path_expander (~> 1.0)
    minitest-server (1.0.4)
      minitest (~> 5.0)
    mocha (0.14.0)
      metaclass (~> 0.0.1)
    mono_logger (1.1.0)
    multi_json (1.12.1)
    multipart-post (2.0.0)
    mustache (1.0.3)
    mysql2 (0.4.6)
    mysql2 (0.4.6-x64-mingw32)
    mysql2 (0.4.6-x86-mingw32)
    nio4r (2.0.0)
    nokogiri (1.7.1)
      mini_portile2 (~> 2.1.0)
    nokogiri (1.7.1-x64-mingw32)
      mini_portile2 (~> 2.1.0)
    nokogiri (1.7.1-x86-mingw32)
      mini_portile2 (~> 2.1.0)
    parallel (1.11.2)
    parser (2.4.0.0)
      ast (~> 2.2)
    path_expander (1.0.1)
    pg (0.19.0)
    pg (0.19.0-x64-mingw32)
    pg (0.19.0-x86-mingw32)
    powerpack (0.1.1)
    psych (2.2.2)
    public_suffix (2.0.5)
    puma (3.7.0)
    qu (0.2.0)
      multi_json
    qu-redis (0.2.0)
      qu (= 0.2.0)
      redis-namespace
      simple_uuid
    que (0.12.0)
    racc (1.4.14)
    rack (2.0.3)
    rack-cache (1.6.1)
      rack (>= 0.4)
    rack-protection (2.0.0)
      rack
    rack-test (0.6.3)
      rack (>= 1.0)
    rails-dom-testing (2.0.2)
      activesupport (>= 4.2.0, < 6.0)
      nokogiri (~> 1.6)
    rails-html-sanitizer (1.0.3)
      loofah (~> 2.0)
    rainbow (2.2.2)
      rake
    rake (12.0.0)
    rb-fsevent (0.9.8)
    rdoc (5.1.0)
    redcarpet (3.2.3)
    redis (3.3.3)
    redis-namespace (1.5.2)
      redis (~> 3.0, >= 3.0.4)
    resque (1.27.0)
      mono_logger (~> 1.0)
      multi_json (~> 1.0)
      redis-namespace (~> 1.3)
      sinatra (>= 0.9.2)
      vegas (~> 0.1.2)
    resque-scheduler (4.3.0)
      mono_logger (~> 1.0)
      redis (~> 3.3)
      resque (~> 1.26)
      rufus-scheduler (~> 3.2)
    rubocop (0.49.1)
      parallel (~> 1.10)
      parser (>= 2.3.3.1, < 3.0)
      powerpack (~> 0.1)
      rainbow (>= 1.99.1, < 3.0)
      ruby-progressbar (~> 1.7)
      unicode-display_width (~> 1.0, >= 1.0.1)
    ruby-progressbar (1.8.1)
    ruby_dep (1.5.0)
    rubyzip (1.2.0)
    rufus-scheduler (3.3.2)
      tzinfo
    sass (3.4.23)
    sass-rails (5.0.6)
      railties (>= 4.0.0, < 6)
      sass (~> 3.1)
      sprockets (>= 2.8, < 4.0)
      sprockets-rails (>= 2.0, < 4.0)
      tilt (>= 1.1, < 3)
    sdoc (1.0.0.rc2)
      rdoc (~> 5.0)
    selenium-webdriver (3.0.5)
      childprocess (~> 0.5)
      rubyzip (~> 1.0)
      websocket (~> 1.0)
    sequel (4.42.1)
    serverengine (1.5.11)
      sigdump (~> 0.2.2)
    sidekiq (5.0.0)
      concurrent-ruby (~> 1.0)
      connection_pool (~> 2.2, >= 2.2.0)
      rack-protection (>= 1.5.0)
      redis (~> 3.3, >= 3.3.3)
    sigdump (0.2.4)
    simple_uuid (0.4.0)
    sinatra (1.0)
      rack (>= 1.0)
    sneakers (2.4.0)
      bunny (~> 2.6)
      serverengine (~> 1.5.11)
      thor
      thread (~> 0.1.7)
    sprockets (3.7.1)
      concurrent-ruby (~> 1.0)
      rack (> 1, < 3)
    sprockets-export (0.9.1)
    sprockets-rails (3.2.0)
      actionpack (>= 4.0)
      activesupport (>= 4.0)
      sprockets (>= 3.0.0)
    sqlite3 (1.3.13)
    sqlite3 (1.3.13-x64-mingw32)
    sqlite3 (1.3.13-x86-mingw32)
    stackprof (0.2.10)
    sucker_punch (2.0.2)
      concurrent-ruby (~> 1.0.0)
    thin (1.7.0)
      daemons (~> 1.0, >= 1.0.9)
      eventmachine (~> 1.0, >= 1.0.4)
      rack (>= 1, < 3)
    thor (0.19.4)
    thread (0.1.7)
    thread_safe (0.3.6)
    tilt (2.0.5)
    turbolinks (5.0.1)
      turbolinks-source (~> 5)
    turbolinks-source (5.0.0)
    tzinfo (1.2.3)
      thread_safe (~> 0.1)
    tzinfo-data (1.2016.10)
      tzinfo (>= 1.0.0)
    uglifier (3.0.4)
      execjs (>= 0.3.0, < 3)
    unicode-display_width (1.2.1)
    useragent (0.16.8)
    vegas (0.1.11)
      rack (>= 1.0.0)
    w3c_validators (1.3.1)
      json (~> 2.0)
      nokogiri (~> 1.6)
    wdm (0.1.1)
    websocket (1.2.3)
    websocket-driver (0.6.4)
      websocket-extensions (>= 0.1.0)
    websocket-extensions (0.1.2)
    xpath (2.0.0)
      nokogiri (~> 1.3)

PLATFORMS
  ruby
  x64-mingw32
  x86-mingw32

DEPENDENCIES
  activerecord-jdbcmysql-adapter (>= 1.3.0)
  activerecord-jdbcpostgresql-adapter (>= 1.3.0)
  activerecord-jdbcsqlite3-adapter (>= 1.3.0)
  arel!
  backburner
  bcrypt (~> 3.1.11)
  benchmark-ips
  blade
  blade-sauce_labs_plugin
  byebug
  capybara (~> 2.13)
  coffee-rails
  dalli (>= 2.2.1)
  delayed_job
  delayed_job_active_record
  em-hiredis
  erubis (~> 2.7.0)
  hiredis
  jquery-rails
  json (>= 2.0.0)
  kindlerb (~> 1.2.0)
  libxml-ruby
  listen (>= 3.0.5, < 3.2)
<<<<<<< HEAD
  mathn
  minitest-bisect
=======
  minitest (< 5.3.4)
>>>>>>> f7388635
  mocha (~> 0.14)
  mysql2 (>= 0.4.4)
  nokogiri (>= 1.6.8)
  pg (>= 0.18.0)
  psych (~> 2.0)
  puma
  qu-redis
  que
  queue_classic!
  racc (>= 1.4.6)
  rack-cache (~> 1.2)
  rails!
  rake (>= 11.1)
  rb-inotify!
  redcarpet (~> 3.2.3)
  redis
  resque
  resque-scheduler
  rubocop (>= 0.47)
  sass-rails
  sdoc (> 1.0.0.rc1, < 2.0)
  sequel
  sidekiq
  sneakers
  sprockets-export
  sqlite3 (~> 1.3.6)
  stackprof
  sucker_punch
  turbolinks (~> 5)
  tzinfo-data
  uglifier (>= 1.3.0)
  w3c_validators
  wdm (>= 0.1.0)
  websocket-client-simple!

BUNDLED WITH
   1.15.0<|MERGE_RESOLUTION|>--- conflicted
+++ resolved
@@ -405,12 +405,7 @@
   kindlerb (~> 1.2.0)
   libxml-ruby
   listen (>= 3.0.5, < 3.2)
-<<<<<<< HEAD
-  mathn
   minitest-bisect
-=======
-  minitest (< 5.3.4)
->>>>>>> f7388635
   mocha (~> 0.14)
   mysql2 (>= 0.4.4)
   nokogiri (>= 1.6.8)
