--- conflicted
+++ resolved
@@ -43,22 +43,6 @@
 
         route lines.join
       end
-<<<<<<< HEAD
-
-      private
-        def route_string
-          @route_string ||= "".dup
-        end
-
-        def write(str, indent)
-          route_string << "#{"  " * indent}#{str}\n"
-        end
-
-        def route_length
-          regular_class_path.length
-        end
-=======
->>>>>>> d1dabde8
     end
   end
 end